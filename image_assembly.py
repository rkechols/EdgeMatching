import copy
import datetime
import numpy as np
import random
from functions import assemble_patches, load_image_from_disk, show_image
<<<<<<< HEAD
from kruskal import jigsaw_kruskals
from paikin_tal import jigsaw_pt
=======
from kruskal import jigsaw_kruskals, assemble_image_kruskal
from accuracy import verify_accuracy
>>>>>>> c3c7fff8
from prim import jigsaw_prims


# globals
# hypothetical_min = 0
# hypothetical_max = 255

<<<<<<< HEAD

def scramble_image(image: np.ndarray, patch_size: int, seed: int = None, rotation_shuffle: bool = True) -> list:
	"""
	takes an rgb image and scrambles it into square patches, each at a random rotation
	:param image: numpy array of shape (r, c, 3) where r is the number of rows and c is the number of columns
	:param patch_size: number indicating how many pixels wide and tall each patch should be
	:param seed: a seed to use for the image scrambling. If none, then the scramble will be truly random
	:param rotation_shuffle: indicates if patches have their rotation scrambled also
	:return: a list containing the scrambled patches, each of shape (patch_size, patch_size, 3)
	"""
	if seed is not None:
		random.seed(seed)
	# get the image (we actually have it: np.ndarray)
	# Break image into patches
=======
def patch_image(image: np.ndarray, patch_size: int) -> list: #todo return
>>>>>>> c3c7fff8
	vertical_patches = image.shape[0] // patch_size
	horizontal_patches = image.shape[1] // patch_size

	patched_array = list()

	for i in range(vertical_patches):
		# starting pixel
		vert_pixel_location = patch_size * i
		for j in range(horizontal_patches):
			# starting pixel
			hor_pix_location = patch_size * j
			patch = image[vert_pixel_location:vert_pixel_location + patch_size, hor_pix_location:hor_pix_location + patch_size, :]
			patched_array.append(patch)
	return patched_array, (vertical_patches, horizontal_patches)

<<<<<<< HEAD
	# Scramble the patches (AKA put them in a random order)
	random.shuffle(patched_array)
	if not rotation_shuffle:
		return patched_array
	# for i in range(patched_array):
	# Doing it without .shuffle command: pick a random index between 0 and i, swap what is in spot 0 and spot i, do this a couple times
	# Also give them a random rotation!
	rotated_patched_array = list()
	for patch in patched_array:
		rotated_patched_array.append(np.rot90(patch, random.randrange(4)))
	return rotated_patched_array
=======

def scramble_image(patches: list, seed: int = None) -> (list, dict):
	"""
	takes an rgb image and scrambles it into square patches, each at a random rotation
	:param patches: TODO
	:param seed: a seed to use for the image scrambling. If none, then the scramble will be truly random
	:return: a list containing the scrambled patches, each of shape (patch_size, patch_size, 3) TODO
	"""
	n = len(patches)
	if seed is not None:
		random.seed(seed)
	# make a list of the original indices, and a list of the shuffled indices so we know what piece went where
	all_indices = list(range(n))
	all_indices_shuffled = copy.copy(all_indices)
	random.shuffle(all_indices_shuffled)
	rotations = [random.randrange(4) for _ in range(n)]
	shuffle_dict = dict()
	patches_scrambled = list()
	for original, new, r in zip(all_indices, all_indices_shuffled, rotations):
		shuffle_dict[new] = (original, (4 - r) % 4)
		patches_scrambled.append(np.rot90(patches[new], r))
	return patches_scrambled, shuffle_dict
>>>>>>> c3c7fff8


def compare_images(image1: np.ndarray, image2: np.ndarray):
	"""
	takes two rgb images and displays a red/green image of where the two input images have the same pixel values; green pixels mean identical, red pixels mean they differ
	:param image1: the first image for comparison as a numpy array of shape (m, n, 3)
	:param image2: the second image for comparison as a numpy array of shape (r, c, 3)
	:return: None
	"""
	red_pixel = np.array([205, 0, 0])
	green_pixel = np.array([0, 205, 40])
	full_height = max(image1.shape[0], image2.shape[0])
	inner_height = min(image1.shape[0], image2.shape[0])
	full_width = max(image1.shape[1], image2.shape[1])
	inner_width = min(image1.shape[1], image2.shape[1])
	to_show = np.empty((full_height, full_width, 3), dtype=int)
	for i in range(to_show.shape[0]):
		for j in range(to_show.shape[1]):
			if i >= inner_height or j >= inner_width:
				to_show[i, j, :] = red_pixel
				continue
			identical = True
			for c in range(3):
				if image1[i, j, c] != image2[i, j, c]:
					identical = False
					break
			if identical:
				to_show[i, j, :] = green_pixel
			else:
				to_show[i, j, :] = red_pixel
	show_image(to_show)


if __name__ == "__main__":
	original_image = load_image_from_disk("TestImages/Giraffe.jpg ")
	show_image(original_image, "original")
	# ps = original_image.shape[0] // 6
	ps = 28
<<<<<<< HEAD
	rotations = False
	patch_list = scramble_image(original_image, ps, seed=4, rotation_shuffle=rotations)
=======
	original_patched, dimensions = patch_image(original_image, ps)
	patch_list, shuffle_dictionary = scramble_image(original_patched, 4)
>>>>>>> c3c7fff8
	show_image(assemble_patches(patch_list, original_image.shape[1] // ps), "scrambled")
	# hypothetical_min = 85 + (15.038 * math.log(ps))
	# hypothetical_max = 255 - (14.235 * math.log(ps))
	print(f"algorithm start time: {datetime.datetime.now()}")
	reconstruction_matrix = jigsaw_kruskals(patch_list)
	reconstructed_image = assemble_image_kruskal(patch_list, reconstruction_matrix)
	# reconstructed_image = jigsaw_kruskals(patch_list)
	# reconstructed_image = jigsaw_prims(patch_list)
<<<<<<< HEAD
	reconstructed_image = jigsaw_pt(patch_list, rotations_shuffled=rotations)
=======
>>>>>>> c3c7fff8
	print(f"algorithm end time: {datetime.datetime.now()}")
	if reconstructed_image is not None:
		show_image(reconstructed_image, "final answer")
		accuracy, location_accuracy, relative_accuracy = verify_accuracy(reconstruction_matrix, shuffle_dictionary, dimensions)
		show_image(reconstructed_image, "final answer")
		print("Absolute accuracy: " + str(accuracy * 100) + "%")
		print("with " + str(location_accuracy * 100) + "% in the correct position")
		print("Relative accuracy: " + str(relative_accuracy * 100) + "%")
	else:
		print("reconstructed_image is None")<|MERGE_RESOLUTION|>--- conflicted
+++ resolved
@@ -3,13 +3,9 @@
 import numpy as np
 import random
 from functions import assemble_patches, load_image_from_disk, show_image
-<<<<<<< HEAD
-from kruskal import jigsaw_kruskals
+from kruskal import jigsaw_kruskals, assemble_image_kruskal
 from paikin_tal import jigsaw_pt
-=======
-from kruskal import jigsaw_kruskals, assemble_image_kruskal
 from accuracy import verify_accuracy
->>>>>>> c3c7fff8
 from prim import jigsaw_prims
 
 
@@ -17,24 +13,14 @@
 # hypothetical_min = 0
 # hypothetical_max = 255
 
-<<<<<<< HEAD
 
-def scramble_image(image: np.ndarray, patch_size: int, seed: int = None, rotation_shuffle: bool = True) -> list:
+def patch_image(image: np.ndarray, patch_size: int):
 	"""
-	takes an rgb image and scrambles it into square patches, each at a random rotation
+	takes an rbg image and splits it into square patches
 	:param image: numpy array of shape (r, c, 3) where r is the number of rows and c is the number of columns
 	:param patch_size: number indicating how many pixels wide and tall each patch should be
-	:param seed: a seed to use for the image scrambling. If none, then the scramble will be truly random
-	:param rotation_shuffle: indicates if patches have their rotation scrambled also
-	:return: a list containing the scrambled patches, each of shape (patch_size, patch_size, 3)
+	:return: a list of patches, and dimensions of image in terms of patches
 	"""
-	if seed is not None:
-		random.seed(seed)
-	# get the image (we actually have it: np.ndarray)
-	# Break image into patches
-=======
-def patch_image(image: np.ndarray, patch_size: int) -> list: #todo return
->>>>>>> c3c7fff8
 	vertical_patches = image.shape[0] // patch_size
 	horizontal_patches = image.shape[1] // patch_size
 
@@ -50,26 +36,13 @@
 			patched_array.append(patch)
 	return patched_array, (vertical_patches, horizontal_patches)
 
-<<<<<<< HEAD
-	# Scramble the patches (AKA put them in a random order)
-	random.shuffle(patched_array)
-	if not rotation_shuffle:
-		return patched_array
-	# for i in range(patched_array):
-	# Doing it without .shuffle command: pick a random index between 0 and i, swap what is in spot 0 and spot i, do this a couple times
-	# Also give them a random rotation!
-	rotated_patched_array = list()
-	for patch in patched_array:
-		rotated_patched_array.append(np.rot90(patch, random.randrange(4)))
-	return rotated_patched_array
-=======
 
-def scramble_image(patches: list, seed: int = None) -> (list, dict):
+def scramble_image(patches: list, seed: int = None, rotation_shuffle: bool = True) -> (list, dict):
 	"""
-	takes an rgb image and scrambles it into square patches, each at a random rotation
-	:param patches: TODO
+	scrambles patches, optionally each at a random rotation
+	:param patches: patches created by patch_image
 	:param seed: a seed to use for the image scrambling. If none, then the scramble will be truly random
-	:return: a list containing the scrambled patches, each of shape (patch_size, patch_size, 3) TODO
+	:return: a list containing the scrambled patches, each of shape (patch_size, patch_size, 3)
 	"""
 	n = len(patches)
 	if seed is not None:
@@ -78,14 +51,19 @@
 	all_indices = list(range(n))
 	all_indices_shuffled = copy.copy(all_indices)
 	random.shuffle(all_indices_shuffled)
-	rotations = [random.randrange(4) for _ in range(n)]
 	shuffle_dict = dict()
 	patches_scrambled = list()
-	for original, new, r in zip(all_indices, all_indices_shuffled, rotations):
-		shuffle_dict[new] = (original, (4 - r) % 4)
-		patches_scrambled.append(np.rot90(patches[new], r))
+	if rotation_shuffle:
+		rots = [random.randrange(4) for _ in range(n)]
+		for original, new, r in zip(all_indices, all_indices_shuffled, rots):
+			shuffle_dict[new] = (original, (4 - r) % 4)
+			patches_scrambled.append(np.rot90(patches[new], r))
+	else:
+		for original, new in zip(all_indices, all_indices_shuffled):
+			shuffle_dict[new] = original
+			patches_scrambled.append(patches[new])
+
 	return patches_scrambled, shuffle_dict
->>>>>>> c3c7fff8
 
 
 def compare_images(image1: np.ndarray, image2: np.ndarray):
@@ -120,29 +98,22 @@
 
 
 if __name__ == "__main__":
-	original_image = load_image_from_disk("TestImages/Giraffe.jpg ")
+	original_image = load_image_from_disk("TestImages/Giraffe.jpg")
 	show_image(original_image, "original")
 	# ps = original_image.shape[0] // 6
 	ps = 28
-<<<<<<< HEAD
 	rotations = False
-	patch_list = scramble_image(original_image, ps, seed=4, rotation_shuffle=rotations)
-=======
 	original_patched, dimensions = patch_image(original_image, ps)
-	patch_list, shuffle_dictionary = scramble_image(original_patched, 4)
->>>>>>> c3c7fff8
+	patch_list, shuffle_dictionary = scramble_image(original_patched, seed=4, rotation_shuffle=rotations)
 	show_image(assemble_patches(patch_list, original_image.shape[1] // ps), "scrambled")
 	# hypothetical_min = 85 + (15.038 * math.log(ps))
 	# hypothetical_max = 255 - (14.235 * math.log(ps))
 	print(f"algorithm start time: {datetime.datetime.now()}")
-	reconstruction_matrix = jigsaw_kruskals(patch_list)
-	reconstructed_image = assemble_image_kruskal(patch_list, reconstruction_matrix)
-	# reconstructed_image = jigsaw_kruskals(patch_list)
+	# reconstruction_matrix = jigsaw_kruskals(patch_list)
+	# reconstructed_image = assemble_image_kruskal(patch_list, reconstruction_matrix)
 	# reconstructed_image = jigsaw_prims(patch_list)
-<<<<<<< HEAD
-	reconstructed_image = jigsaw_pt(patch_list, rotations_shuffled=rotations)
-=======
->>>>>>> c3c7fff8
+	reconstruction_matrix = jigsaw_pt(patch_list, rotations_shuffled=rotations)
+	reconstructed_image = assemble_image_kruskal(patch_list, reconstruction_matrix) # use/move same function?
 	print(f"algorithm end time: {datetime.datetime.now()}")
 	if reconstructed_image is not None:
 		show_image(reconstructed_image, "final answer")
